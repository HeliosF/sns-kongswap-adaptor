--- conflicted
+++ resolved
@@ -1,9 +1,5 @@
 use crate::{
-<<<<<<< HEAD
     balances::Party,
-=======
-    balances::{Party, ValidatedBalances},
->>>>>>> 0a139183
     state::KongSwapAdaptor,
     tx_error_codes::TransactionErrorCodes,
     validation::{decode_nat_to_u64, ValidatedAsset},
@@ -14,11 +10,7 @@
     transfer::{Memo, TransferArg},
 };
 use kongswap_adaptor::agent::AbstractAgent;
-<<<<<<< HEAD
-use sns_treasury_manager::{Error, ErrorKind, TreasuryManagerOperation};
-=======
 use sns_treasury_manager::{Error, ErrorKind, TreasuryManager, TreasuryManagerOperation};
->>>>>>> 0a139183
 
 impl<A: AbstractAgent> KongSwapAdaptor<A> {
     async fn get_ledger_balance_decimals(
@@ -75,11 +67,7 @@
         operation: TreasuryManagerOperation,
         withdraw_account_0: Account,
         withdraw_account_1: Account,
-<<<<<<< HEAD
     ) -> Result<(), Vec<Error>> {
-=======
-    ) -> Result<ValidatedBalances, Vec<Error>> {
->>>>>>> 0a139183
         let (asset_0, asset_1) = self.assets();
 
         // Take into account that the ledger fee required for returning the assets.
@@ -147,12 +135,8 @@
             return Err(withdraw_errors);
         }
 
-<<<<<<< HEAD
-        Ok(())
-=======
         self.refresh_balances().await;
 
-        Ok(self.get_cached_balances())
->>>>>>> 0a139183
+        Ok(())
     }
 }