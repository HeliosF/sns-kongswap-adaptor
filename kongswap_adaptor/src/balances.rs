use std::fmt::Display;

use crate::{
    kong_types::{RemoveLiquidityAmountsArgs, RemoveLiquidityAmountsReply, UpdateTokenArgs},
    log, log_err,
    tx_error_codes::TransactionErrorCodes,
    validation::{decode_nat_to_u64, ValidatedAsset, ValidatedBalance, ValidatedSymbol},
    KongSwapAdaptor, KONG_BACKEND_CANISTER_ID,
};
use candid::{CandidType, Principal};
use icrc_ledger_types::{icrc::generic_metadata_value::MetadataValue, icrc1::account::Account};
use kongswap_adaptor::{
    agent::{icrc_requests::Icrc1MetadataRequest, AbstractAgent},
    audit::OperationContext,
};
use serde::Deserialize;
use sns_treasury_manager::{Error, ErrorKind};

#[allow(dead_code)]
/// This enumeration indicates which entity in our eco-system,
/// we are talking about. The naming Party is used to avoid confusion
/// with the term `Account`.
pub(crate) enum Party {
    TreasuryOwner,
    TreasuryManager,
    External,
    FeeCollector,
    Spendings,
    Earnings,
}

impl Display for Party {
    fn fmt(&self, f: &mut std::fmt::Formatter<'_>) -> std::fmt::Result {
        match self {
            Party::TreasuryOwner => write!(f, "TreasuryOwner"),
            Party::TreasuryManager => write!(f, "TreasuryManager"),
            Party::External => write!(f, "External"),
            Party::FeeCollector => write!(f, "FeeCollector"),
            Party::Earnings => write!(f, "Earning"),
            Party::Spendings => write!(f, "Spendings"),
        }
    }
}

#[derive(CandidType, Deserialize, Clone)]
pub(crate) struct ValidatedBalanceBook {
    pub treasury_owner: ValidatedBalance,
    pub treasury_manager: ValidatedBalance,
    pub external: u64,
    pub fee_collector: u64,
    pub spendings: u64,
    pub earnings: u64,
    pub suspense: u64,
}

#[derive(CandidType, Deserialize, Clone)]
pub(crate) struct ValidatedBalances {
    pub timestamp_ns: u64,
    pub asset_0: ValidatedAsset,
    pub asset_1: ValidatedAsset,
    pub asset_0_balance: ValidatedBalanceBook,
    pub asset_1_balance: ValidatedBalanceBook,
}

impl From<(ValidatedAsset, Principal)> for ValidatedBalance {
    fn from(value: (ValidatedAsset, Principal)) -> Self {
        Self {
            amount_decimals: 0,
            account: Account {
                owner: value.1,
                subaccount: None,
            },
            name: value.0.symbol(),
        }
    }
}

impl ValidatedBalances {
    pub(crate) fn new(
        asset_0: ValidatedAsset,
        asset_1: ValidatedAsset,
        owner_account_0: Account,
        owner_account_1: Account,
    ) -> Self {
        let asset_0_balance = ValidatedBalanceBook {
            treasury_owner: ValidatedBalance::from((asset_0, owner_account_0.owner)),
            treasury_manager: ValidatedBalance::from((asset_0, ic_cdk::id())),
            external: 0,
            fee_collector: 0,
            spendings: 0,
            earnings: 0,
            suspense: 0,
        };
        let asset_1_balance = ValidatedBalanceBook {
            treasury_owner: ValidatedBalance::from((asset_1, owner_account_1.owner)),
            treasury_manager: ValidatedBalance::from((asset_1, ic_cdk::id())),
            external: 0,
            fee_collector: 0,
            spendings: 0,
            earnings: 0,
            suspense: 0,
        };

        Self {
            timestamp_ns: ic_cdk::api::time(),
            asset_0,
            asset_1,
            asset_0_balance,
            asset_1_balance,
        }
    }

    // As the metadata of an asset, e.g., its symbol and fee, might change over time,
    // calling this function would update them.
    pub(crate) fn refresh_asset(&mut self, asset_id: usize, asset_new: ValidatedAsset) {
        let asset = if asset_id == 0 {
            &mut self.asset_0
        } else if asset_id == 1 {
            &mut self.asset_1
        } else {
            log_err(&format!("Invalid asset_id {}: must be 0 or 1.", asset_id));
            return;
        };

        let asset_old_info = asset.clone();

        let ValidatedAsset::Token {
            symbol: new_symbol,
            ledger_canister_id: _,
            ledger_fee_decimals: new_ledger_fee_decimals,
        } = asset_new;

        if asset.set_symbol(new_symbol) {
            log(&format!(
                "Changed asset_{} symbol from `{}` to `{}`.",
                asset_id,
                asset_old_info.symbol(),
                new_symbol,
            ));
            return;
        }

        if asset.set_ledger_fee_decimals(new_ledger_fee_decimals) {
            log(&format!(
                "Changed asset_{} ledger_fee_decimals from `{}` to `{}`.",
                asset_id,
                asset_old_info.ledger_fee_decimals(),
                new_ledger_fee_decimals,
            ));
        }
    }

<<<<<<< HEAD
    // This function updates the distribution of balances for a given asset
    // over all parties (treasury owner, manager, external, ...)
    pub(crate) fn set_external_custodian_balance(&mut self, asset: &ValidatedAsset, balance: u64) {
=======
    // This function updates the distribution of balances for
    // a given asset held by the external protocol.
    pub(crate) fn refresh_external_custodian_balance(
        &mut self,
        asset: &ValidatedAsset,
        balance: u64,
    ) {
>>>>>>> f2461d8f
        let validated_balance_book = if *asset == self.asset_0 {
            &mut self.asset_0_balance
        } else if *asset == self.asset_1 {
            &mut self.asset_1_balance
        } else {
            log_err(&format!(
                "Invalid asset: must be {} or {}.",
                self.asset_0.symbol(),
                self.asset_1.symbol()
            ));
            return;
        };

        validated_balance_book.external = balance;
    }

<<<<<<< HEAD
    // TODO[ATG]: Let's discuss this in detail.
=======
    pub(crate) fn add_manager_balance(&mut self, asset: &ValidatedAsset, amount: u64) {
        let validated_balance_book = if *asset == self.asset_0 {
            &mut self.asset_0_balance
        } else if *asset == self.asset_1 {
            &mut self.asset_1_balance
        } else {
            log_err(&format!(
                "Invalid asset: must be {} or {}.",
                self.asset_0.symbol(),
                self.asset_1.symbol()
            ));
            return;
        };

        validated_balance_book.treasury_manager.amount_decimals += amount;
    }

>>>>>>> f2461d8f
    pub(crate) fn move_asset(
        &mut self,
        asset: ValidatedAsset,
        from: Party,
        to: Party,
        amount: u64,
    ) {
        let balance_book = if asset == self.asset_0 {
            &mut self.asset_0_balance
        } else if asset == self.asset_1 {
            &mut self.asset_1_balance
        } else {
            log_err(&format!(
                "Invalid asset: must be {} or {}.",
                self.asset_0.symbol(),
                self.asset_1.symbol()
            ));
            return;
        };

        match (&from, &to) {
            (Party::External, Party::TreasuryManager) => {
                balance_book.external -= amount;
                balance_book.treasury_manager.amount_decimals +=
                    amount - asset.ledger_fee_decimals();
            }
            (Party::TreasuryManager, Party::TreasuryOwner) => {
                balance_book.treasury_manager.amount_decimals -= amount;
                balance_book.treasury_owner.amount_decimals += amount - asset.ledger_fee_decimals();
            }
            (Party::TreasuryManager, Party::External) => {
                balance_book.external += amount - asset.ledger_fee_decimals();
                balance_book.treasury_manager.amount_decimals -= amount;
            }
            _ => {
                log_err(&format!("Invalid asset movement from {} to {}", from, to));
            }
        }

        balance_book.fee_collector += asset.ledger_fee_decimals();
    }

    pub(crate) fn charge_fee(&mut self, asset: &ValidatedAsset) {
        let validated_balance_book = if *asset == self.asset_0 {
            &mut self.asset_0_balance
        } else if *asset == self.asset_1 {
            &mut self.asset_1_balance
        } else {
            log_err(&format!(
                "Invalid asset: must be {} or {}.",
                self.asset_0.symbol(),
                self.asset_1.symbol()
            ));
            return;
        };

        let fee = asset.ledger_fee_decimals();
        validated_balance_book.fee_collector += fee;
    }

    pub(crate) fn find_deposit_discrepency(
        &mut self,
        asset: &ValidatedAsset,
        balance_before: u64,
        balance_after: u64,
        transferred_amount: u64,
    ) {
        let validated_balance_book = if *asset == self.asset_0 {
            &mut self.asset_0_balance
        } else if *asset == self.asset_1 {
            &mut self.asset_1_balance
        } else {
            log_err(&format!(
                "Invalid asset: must be {} or {}.",
                self.asset_0.symbol(),
                self.asset_1.symbol()
            ));
            return;
        };

        if balance_after.abs_diff(balance_before) > asset.ledger_fee_decimals() + transferred_amount
        {
            validated_balance_book.suspense += balance_before
                .abs_diff(balance_after + asset.ledger_fee_decimals() + transferred_amount);
        }
    }

    pub(crate) fn find_withdraw_discrepency(
        &mut self,
        asset: &ValidatedAsset,
        balance_before: u64,
        balance_after: u64,
        transferred_amount: u64,
    ) {
        let validated_balance_book = if *asset == self.asset_0 {
            &mut self.asset_0_balance
        } else if *asset == self.asset_1 {
            &mut self.asset_1_balance
        } else {
            log_err(&format!(
                "Invalid asset: must be {} or {}.",
                self.asset_0.symbol(),
                self.asset_1.symbol()
            ));
            return;
        };

        if balance_after.abs_diff(balance_before) < transferred_amount {
            validated_balance_book.suspense +=
                balance_after.abs_diff(balance_before + transferred_amount);
        }
    }
}

impl<A: AbstractAgent> KongSwapAdaptor<A> {
    /// Refreshes the latest metadata for the managed assets, e.g., to update the symbols.
    pub async fn refresh_ledger_metadata(
        &mut self,
        context: &mut OperationContext,
    ) -> Result<(), Error> {
        let (asset_0, asset_1) = self.assets();

        // TODO: All calls in this loop could be started in parallel, and then `join_all`d.
        for (asset_id, mut asset) in [asset_0, asset_1].into_iter().enumerate() {
            let ledger_canister_id = asset.ledger_canister_id();
            let old_asset = asset.clone();

            // Phase I. Tell KongSwap to refresh.
            {
                let human_readable = format!(
                    "Calling KongSwapBackend.update_token for ledger #{} ({}).",
                    asset_id, ledger_canister_id,
                );

                let token = format!("IC.{}", ledger_canister_id);

                let result = self
                    .emit_transaction(
                        context.next_operation(),
                        *KONG_BACKEND_CANISTER_ID,
                        UpdateTokenArgs { token },
                        human_readable,
                    )
                    .await;

                if let Err(err) = result {
                    log_err(&format!(
                        "Error while updating KongSwap token for ledger #{} ({}): {:?}",
                        asset_id, ledger_canister_id, err,
                    ));
                };
            }

            // Phase II. Refresh the localy stored metadata.
            let human_readable = format!(
                "Refreshing metadata for ledger #{} ({}).",
                asset_id, ledger_canister_id,
            );

            let reply = self
                .emit_transaction(
                    context.next_operation(),
                    ledger_canister_id,
                    Icrc1MetadataRequest {},
                    human_readable,
                )
                .await?;

            // II.A. Extract and potentially update the symbol.
            let new_symbol = reply.iter().find_map(|(key, value)| {
                if key == "icrc1:symbol" {
                    Some(value.clone())
                } else {
                    None
                }
            });

            let Some(MetadataValue::Text(new_symbol)) = new_symbol else {
                return Err(Error {
                    code: u64::from(TransactionErrorCodes::PostConditionCode),
                    message: format!(
                        "Ledger {} icrc1_metadata response does not have an `icrc1:symbol`.",
                        ledger_canister_id
                    ),
                    kind: ErrorKind::Postcondition {},
                });
            };

            match ValidatedSymbol::try_from(new_symbol) {
                Ok(new_symbol) => {
                    asset.set_symbol(new_symbol);
                }
                Err(err) => {
                    log_err(&format!(
                        "Failed to validate `icrc1:symbol` ({}). Keeping the old symbol `{}`.",
                        err,
                        old_asset.symbol()
                    ));
                }
            }

            // II.B. Refresh the ledger fee.
            let new_fee = reply.into_iter().find_map(|(key, value)| {
                if key == "icrc1:fee" {
                    Some(value)
                } else {
                    None
                }
            });

            let Some(MetadataValue::Nat(new_fee)) = new_fee else {
                return Err(Error {
                    message: format!(
                        "Ledger {} icrc1_metadata response does not have an `icrc1:fee`.",
                        ledger_canister_id
                    ),
                    kind: ErrorKind::Postcondition {},
                    code: u64::from(TransactionErrorCodes::PostConditionCode),
                });
            };

            match decode_nat_to_u64(new_fee) {
                Ok(new_fee_decimals) => {
                    asset.set_ledger_fee_decimals(new_fee_decimals);
                }
                Err(err) => {
                    log_err(&format!(
                        "Failed to decode `icrc1:fee` as Nat ({}). Keeping the old fee {}.",
                        err,
                        old_asset.ledger_fee_decimals()
                    ));
                }
            }

            self.with_balances_mut(|validated_balances| {
                validated_balances.refresh_asset(asset_id, asset);
            });
        }

        Ok(())
    }

<<<<<<< HEAD
    pub async fn refresh_balances_impl(
        &mut self,
        context: &mut OperationContext,
    ) -> Result<ValidatedBalances, Error> {
        if let Err(err) = self.refresh_ledger_metadata(context).await {
=======
    pub async fn refresh_external_balances(&mut self) -> Result<(), Error> {
        let operation = TreasuryManagerOperation::new(sns_treasury_manager::Operation::Balances);

        if let Err(err) = self.refresh_ledger_metadata(operation).await {
>>>>>>> f2461d8f
            log_err(&format!("Failed to refresh ledger metadata: {:?}", err));
        }

        let remove_lp_token_amount = self.lp_balance(context).await?;

        let human_readable = format!(
            "Calling KongSwapBackend.remove_liquidity_amounts to estimate how much liquidity can be removed for LP token amount {}.",
            remove_lp_token_amount
        );

        let (asset_0, asset_1) = self.assets();

        let request = RemoveLiquidityAmountsArgs {
            token_0: asset_0.symbol(),
            token_1: asset_1.symbol(),
            remove_lp_token_amount,
        };

        let reply = self
            .emit_transaction(
                context.next_operation(),
                *KONG_BACKEND_CANISTER_ID,
                request,
                human_readable,
            )
            .await?;

        let RemoveLiquidityAmountsReply {
            amount_0, amount_1, ..
        } = reply;

        let balance_0_decimals = decode_nat_to_u64(amount_0).map_err(|err| Error {
            code: u64::from(TransactionErrorCodes::PostConditionCode),
            message: err.clone(),
            kind: ErrorKind::Postcondition {},
        })?;
        let balance_1_decimals = decode_nat_to_u64(amount_1).map_err(|err| Error {
            code: u64::from(TransactionErrorCodes::PostConditionCode),
            message: err.clone(),
            kind: ErrorKind::Postcondition {},
        })?;

        self.with_balances_mut(|validated_balances| {
            for (asset, &balance) in [asset_0, asset_1]
                .iter()
                .zip([balance_0_decimals, balance_1_decimals].iter())
            {
                validated_balances.set_external_custodian_balance(asset, balance);
            }
        });

        Ok(())
    }
}<|MERGE_RESOLUTION|>--- conflicted
+++ resolved
@@ -150,19 +150,9 @@
         }
     }
 
-<<<<<<< HEAD
-    // This function updates the distribution of balances for a given asset
-    // over all parties (treasury owner, manager, external, ...)
-    pub(crate) fn set_external_custodian_balance(&mut self, asset: &ValidatedAsset, balance: u64) {
-=======
     // This function updates the distribution of balances for
     // a given asset held by the external protocol.
-    pub(crate) fn refresh_external_custodian_balance(
-        &mut self,
-        asset: &ValidatedAsset,
-        balance: u64,
-    ) {
->>>>>>> f2461d8f
+    pub(crate) fn set_external_custodian_balance(&mut self, asset: &ValidatedAsset, balance: u64) {
         let validated_balance_book = if *asset == self.asset_0 {
             &mut self.asset_0_balance
         } else if *asset == self.asset_1 {
@@ -179,9 +169,6 @@
         validated_balance_book.external = balance;
     }
 
-<<<<<<< HEAD
-    // TODO[ATG]: Let's discuss this in detail.
-=======
     pub(crate) fn add_manager_balance(&mut self, asset: &ValidatedAsset, amount: u64) {
         let validated_balance_book = if *asset == self.asset_0 {
             &mut self.asset_0_balance
@@ -199,7 +186,31 @@
         validated_balance_book.treasury_manager.amount_decimals += amount;
     }
 
->>>>>>> f2461d8f
+    // TODO[ATG]: Let's discuss this in detail.
+    pub(crate) fn move_asset(
+        &mut self,
+        asset: ValidatedAsset,
+        from: Party,
+        to: Party,
+        amount: u64,
+    ) {
+        let balance_book = if asset == self.asset_0 {
+            &mut self.asset_0_balance
+        } else if asset == self.asset_1 {
+            &mut self.asset_1_balance
+        } else {
+            log_err(&format!(
+                "Invalid asset: must be {} or {}.",
+                self.asset_0.symbol(),
+                self.asset_1.symbol()
+            ));
+            return;
+        };
+
+        validated_balance_book.treasury_manager.amount_decimals += amount;
+    }
+
+    // TODO[ATG]: Let's discuss this in detail.
     pub(crate) fn move_asset(
         &mut self,
         asset: ValidatedAsset,
@@ -442,18 +453,11 @@
         Ok(())
     }
 
-<<<<<<< HEAD
     pub async fn refresh_balances_impl(
         &mut self,
         context: &mut OperationContext,
     ) -> Result<ValidatedBalances, Error> {
         if let Err(err) = self.refresh_ledger_metadata(context).await {
-=======
-    pub async fn refresh_external_balances(&mut self) -> Result<(), Error> {
-        let operation = TreasuryManagerOperation::new(sns_treasury_manager::Operation::Balances);
-
-        if let Err(err) = self.refresh_ledger_metadata(operation).await {
->>>>>>> f2461d8f
             log_err(&format!("Failed to refresh ledger metadata: {:?}", err));
         }
 
