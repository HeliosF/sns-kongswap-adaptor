--- conflicted
+++ resolved
@@ -30,17 +30,6 @@
 
                 let token = format!("IC.{}", ledger_canister_id);
 
-<<<<<<< HEAD
-                emit_transaction(
-                    &mut self.audit_trail,
-                    &self.agent,
-                    self.kong_backend_canister_id,
-                    UpdateTokenArgs { token },
-                    operation,
-                    human_readable,
-                )
-                .await?;
-=======
                 let result = self
                     .emit_transaction(
                         *KONG_BACKEND_CANISTER_ID,
@@ -56,7 +45,6 @@
                         asset_id, ledger_canister_id, err,
                     ));
                 };
->>>>>>> b78fca9b
             }
 
             // Phase II. Refresh the localy stored metadata.
@@ -65,17 +53,6 @@
                 asset_id, ledger_canister_id,
             );
 
-<<<<<<< HEAD
-            let reply = emit_transaction(
-                &mut self.audit_trail,
-                &self.agent,
-                ledger_canister_id,
-                Icrc1MetadataRequest {},
-                operation,
-                human_readable,
-            )
-            .await?;
-=======
             let reply = self
                 .emit_transaction(
                     ledger_canister_id,
@@ -84,7 +61,6 @@
                     human_readable,
                 )
                 .await?;
->>>>>>> b78fca9b
 
             // II.A. Extract and potentially update the symbol.
             let new_symbol = reply.iter().find_map(|(key, value)| {
@@ -155,13 +131,9 @@
     pub async fn refresh_balances_impl(&mut self) -> Result<ValidatedBalances, TransactionError> {
         let operation = TreasuryManagerOperation::Balances;
 
-<<<<<<< HEAD
-        self.refresh_ledger_metadata(operation).await?;
-=======
         if let Err(err) = self.refresh_ledger_metadata(operation).await {
             log_err(&format!("Failed to refresh ledger metadata: {:?}", err));
         }
->>>>>>> b78fca9b
 
         let remove_lp_token_amount = self.lp_balance(operation).await?;
 
@@ -178,17 +150,6 @@
             remove_lp_token_amount,
         };
 
-<<<<<<< HEAD
-        let reply = emit_transaction(
-            &mut self.audit_trail,
-            &self.agent,
-            self.kong_backend_canister_id,
-            request,
-            operation,
-            human_readable,
-        )
-        .await?;
-=======
         let reply = self
             .emit_transaction(
                 *KONG_BACKEND_CANISTER_ID,
@@ -197,7 +158,6 @@
                 human_readable,
             )
             .await?;
->>>>>>> b78fca9b
 
         let RemoveLiquidityAmountsReply {
             amount_0, amount_1, ..
