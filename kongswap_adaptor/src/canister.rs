--- conflicted
+++ resolved
@@ -19,12 +19,7 @@
 use state::KongSwapAdaptor;
 use std::{cell::RefCell, time::Duration};
 
-<<<<<<< HEAD
 mod accounting;
-mod add_pool;
-mod agent;
-=======
->>>>>>> b78fca9b
 mod balances;
 mod deposit;
 mod emit_transaction;
@@ -112,16 +107,9 @@
 
 impl<A: AbstractAgent> TreasuryManager for KongSwapAdaptor<A> {
     async fn withdraw(&mut self, request: WithdrawRequest) -> TreasuryManagerResult {
-<<<<<<< HEAD
-        let ledger_0 = self.balances.asset_0.ledger_canister_id();
-        let ledger_1 = self.balances.asset_1.ledger_canister_id();
-        let default_withdraw_account_0 = self.balances.owner_account_0;
-        let default_withdraw_account_1 = self.balances.owner_account_1;
-=======
         let (ledger_0, ledger_1) = self.ledgers();
 
         let (default_withdraw_account_0, default_withdraw_account_1) = self.owner_accounts();
->>>>>>> b78fca9b
 
         let ValidatedWithdrawRequest {
             withdraw_account_0,
@@ -232,13 +220,6 @@
     kong_adaptor.refresh_balances().await;
 
     kong_adaptor.issue_rewards().await;
-<<<<<<< HEAD
-
-    STATE.with_borrow_mut(|state| {
-        *state = Some(kong_adaptor);
-    });
-=======
->>>>>>> b78fca9b
 }
 
 fn init_periodic_tasks() {
