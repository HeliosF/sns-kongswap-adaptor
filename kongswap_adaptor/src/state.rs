use crate::{
    balances::{Party, ValidatedBalances},
    log_err,
    state::storage::ConfigState,
    validation::ValidatedAsset,
    StableAuditTrail, StableBalances,
};
use candid::Principal;
use icrc_ledger_types::icrc1::account::Account;
use kongswap_adaptor::agent::AbstractAgent;
use std::{cell::RefCell, thread::LocalKey};

pub(crate) mod storage;

pub(crate) struct KongSwapAdaptor<A: AbstractAgent> {
    pub agent: A,
    pub id: Principal,
    pub balances: &'static LocalKey<RefCell<StableBalances>>,
    pub audit_trail: &'static LocalKey<RefCell<StableAuditTrail>>,
}

impl<A: AbstractAgent> KongSwapAdaptor<A> {
    pub fn new(
        agent: A,
        id: Principal,
        balances: &'static LocalKey<RefCell<StableBalances>>,
        audit_trail: &'static LocalKey<RefCell<StableAuditTrail>>,
    ) -> Self {
        KongSwapAdaptor {
            agent,
            id,
            balances,
            audit_trail,
        }
    }

    /// This is safe to call only after the canister has been initialized.
    pub fn get_cached_balances(&self) -> ValidatedBalances {
        self.balances.with_borrow(|balances| {
            let ConfigState::Initialized(balances) = balances.get() else {
                ic_cdk::trap("BUG: Balances should be initialized");
            };
            balances.clone()
        })
    }

    pub fn initialize(
        &self,
        asset_0: ValidatedAsset,
        asset_1: ValidatedAsset,
        owner_account_0: Account,
        owner_account_1: Account,
    ) {
        self.balances.with_borrow_mut(|cell| {
            if let ConfigState::Initialized(balances) = cell.get() {
                log_err(&format!(
                    "Cannot initialize balances: already initialized at timestamp {}",
                    balances.timestamp_ns
                ));
            }

            let validated_balances =
                ValidatedBalances::new(asset_0, asset_1, owner_account_0, owner_account_1);

            if let Err(err) = cell.set(ConfigState::Initialized(validated_balances)) {
                log_err(&format!("Failed to initialize balances: {:?}", err));
            }
        });
    }

    /// Applies a function to the mutable reference of the balances,
    /// if the canister has been initialized.
    pub fn with_balances_mut<F>(&self, f: F)
    where
        F: FnOnce(&mut ValidatedBalances),
    {
        self.balances.with_borrow_mut(|cell| {
            let ConfigState::Initialized(balances) = cell.get() else {
                return;
            };

            let mut mutable_balances = balances.clone();
            f(&mut mutable_balances);

            if let Err(err) = cell.set(ConfigState::Initialized(mutable_balances)) {
                log_err(&format!("Failed to update balances: {:?}", err));
            }
        })
    }

    pub fn assets(&self) -> (ValidatedAsset, ValidatedAsset) {
        let validated_balances = self.get_cached_balances();
        (validated_balances.asset_0, validated_balances.asset_1)
    }

    pub fn owner_accounts(&self) -> (Account, Account) {
        let validated_balances = self.get_cached_balances();
        (
            validated_balances.asset_0_balance.treasury_owner.account,
            validated_balances.asset_1_balance.treasury_owner.account,
        )
    }

    pub fn ledgers(&self) -> (Principal, Principal) {
        let balances = self.get_cached_balances();
        (
            balances.asset_0.ledger_canister_id(),
            balances.asset_1.ledger_canister_id(),
        )
    }

    pub fn charge_fee(&mut self, asset: &ValidatedAsset) {
        self.with_balances_mut(|validated_balances| validated_balances.charge_fee(asset));
    }

    pub fn move_asset(&mut self, asset: &ValidatedAsset, amount: u64, from: Party, to: Party) {
        self.with_balances_mut(|validated_balances| {
            validated_balances.move_asset(asset, from, to, amount)
        });
    }
<<<<<<< HEAD

    pub fn add_manager_balance(&mut self, asset: &ValidatedAsset, amount: u64) {
        self.with_balances_mut(|validated_balances| {
            validated_balances.add_manager_balance(asset, amount)
        });
    }

    pub fn find_discrepency(
        &mut self,
        asset: &ValidatedAsset,
        balance_before: u64,
        balance_after: u64,
        transferred_amount: u64,
        is_deposit: bool,
    ) {
        self.with_balances_mut(|validated_balances| {
            if is_deposit {
                validated_balances.find_deposit_discrepency(
                    asset,
                    balance_before,
                    balance_after,
                    transferred_amount,
                );
            } else {
                validated_balances.find_withdraw_discrepency(
                    asset,
                    balance_before,
                    balance_after,
                    transferred_amount,
                );
            }
        });
    }
=======
>>>>>>> 0a139183
}<|MERGE_RESOLUTION|>--- conflicted
+++ resolved
@@ -1,7 +1,10 @@
 use crate::{
     balances::{Party, ValidatedBalances},
-    log_err,
+    balances::{Party, ValidatedBalances},
+    log_err, log_err,
     state::storage::ConfigState,
+    state::storage::ConfigState,
+    validation::ValidatedAsset,
     validation::ValidatedAsset,
     StableAuditTrail, StableBalances,
 };
@@ -118,7 +121,6 @@
             validated_balances.move_asset(asset, from, to, amount)
         });
     }
-<<<<<<< HEAD
 
     pub fn add_manager_balance(&mut self, asset: &ValidatedAsset, amount: u64) {
         self.with_balances_mut(|validated_balances| {
@@ -152,6 +154,4 @@
             }
         });
     }
-=======
->>>>>>> 0a139183
 }