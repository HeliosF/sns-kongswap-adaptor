use super::*;
<<<<<<< HEAD
use crate::deposit::ONE_HOUR;
use crate::kong_types::{
    AddPoolArgs, AddPoolReply, AddTokenArgs, AddTokenReply, ICReply, UserBalanceLPReply,
    UserBalancesArgs, UserBalancesReply,
};
=======
use crate::balances::ValidatedBalanceBook;
use crate::kong_types::{UserBalanceLPReply, UserBalancesArgs, UserBalancesReply};
use crate::validation::ValidatedAsset;
>>>>>>> 0fcd2afb
use crate::{
    state::storage::ConfigState, validation::ValidatedTreasuryManagerInit, StableAuditTrail,
    StableBalances, AUDIT_TRAIL_MEMORY_ID, BALANCES_MEMORY_ID,
};
use candid::{Nat, Principal};
use ic_stable_structures::memory_manager::MemoryManager;
use ic_stable_structures::{Cell as StableCell, DefaultMemoryImpl, Vec as StableVec};
use icrc_ledger_types::icrc1::transfer::{Memo, TransferArg};
use kongswap_adaptor::agent::mock_agent::MockAgent;
use maplit::btreemap;
use pretty_assertions::assert_eq;
use sns_treasury_manager::{
    Allowance, Asset, BalanceBook, Balances, Step, TreasuryManager, TreasuryManagerInit,
    TreasuryManagerOperation, WithdrawRequest,
};
use std::cell::RefCell;

const E8: u64 = 100_000_000;

use lazy_static::lazy_static;

lazy_static! {
    static ref SELF_CANISTER_ID: Principal =
        Principal::from_text("jexlm-gaaaa-aaaar-qalmq-cai").unwrap();
    static ref MANAGER_NAME: String = format!("KongSwapAdaptor({})", *SELF_CANISTER_ID);
}

lazy_static! {
    static ref OWNER_ACCOUNT: sns_treasury_manager::Account = sns_treasury_manager::Account {
        owner: Principal::from_text("2vxsx-fae").unwrap(),
        subaccount: None,
    };
    static ref MANAGER_ACCOUNT: sns_treasury_manager::Account = sns_treasury_manager::Account {
        owner: *SELF_CANISTER_ID,
        subaccount: None,
    };
}

<<<<<<< HEAD
fn make_approve_request(amount: u64, fee: u64) -> ApproveArgs {
    ApproveArgs {
        from_subaccount: None,
        spender: Account {
            owner: *KONG_BACKEND_CANISTER_ID,
            subaccount: None,
        },
        // All approved tokens should be fully used up before the next deposit.
        amount: Nat::from(amount - fee),
        expected_allowance: Some(Nat::from(0u8)),
        expires_at: Some(ONE_HOUR),
        memo: None,
        created_at_time: None,
        fee: Some(fee.into()),
    }
}

=======
>>>>>>> 0fcd2afb
fn make_balance_request() -> Account {
    Account {
        owner: *SELF_CANISTER_ID,
        subaccount: None,
    }
}

fn make_lp_balance_request() -> UserBalancesArgs {
    UserBalancesArgs {
        principal_id: SELF_CANISTER_ID.to_string(),
    }
}

fn make_lp_balance_reply(token_0: String, token_1: String, balance: f64) -> UserBalancesReply {
    UserBalancesReply::LP(UserBalanceLPReply {
        symbol: format!("{}_{}", token_0, token_1),
        name: String::default(),
        lp_token_id: 0,
        balance,
        usd_balance: 0.0,
        chain_0: String::default(),
        symbol_0: String::default(),
        address_0: String::default(),
        amount_0: 0.0,
        usd_amount_0: 0.0,
        chain_1: String::default(),
        symbol_1: String::default(),
        address_1: String::default(),
        amount_1: 0.0,
        usd_amount_1: 0.0,
        ts: 0,
    })
}

fn make_claims_reply(symbol_0: &String, symbol_1: &String) -> ClaimsReply {
    ClaimsReply {
        claim_id: 0,
        status: "Failed".to_string(),
        chain: "IC".to_string(),
        symbol: format!("{}_{}", symbol_0, symbol_1),
        canister_id: None,
        amount: Nat::from(0_u64),
        fee: Nat::from(0_u64),
        to_address: "".to_string(),
        desc: "".to_string(),
        ts: 0,
    }
}

fn make_claim_reply(
    symbol_0: &String,
    symbol_1: &String,
    ledger_id: String,
    amount: u64,
) -> ClaimReply {
    ClaimReply {
        claim_id: 0,
        status: "Success".to_string(),
        chain: "IC".to_string(),
        symbol: format!("{}_{}", symbol_0, symbol_1),
        canister_id: Some(ledger_id),
        amount: Nat::from(amount),
        fee: Nat::from(0_u64),
        to_address: "".to_string(),
        desc: "".to_string(),
        transfer_ids: vec![],
        ts: 0,
    }
}

fn make_transfer_request(
    owner: Account,
    fee: u64,
    amount: u64,
    operation: TreasuryManagerOperation,
) -> TransferArg {
    TransferArg {
        from_subaccount: None,
        to: owner,
        fee: Some(Nat::from(fee)),
        created_at_time: Some(0),
        memo: Some(Memo::from(Vec::<u8>::from(operation))),
        amount: Nat::from(amount - fee),
    }
}

fn make_default_balance_book() -> BalanceBook {
    BalanceBook::empty()
        .with_treasury_owner(*OWNER_ACCOUNT, "DAO Treasury".to_string())
        .with_treasury_manager(*MANAGER_ACCOUNT, MANAGER_NAME.clone())
        .with_external_custodian(None, None)
        .with_suspense(None)
        .with_fee_collector(None, None)
        .with_payees(None, None)
        .with_payers(None, None)
}

fn make_default_vallidated_balances(
    asset_0: &Asset,
    asset_1: &Asset,
    asset_0_balance: BalanceBook,
    asset_1_balance: BalanceBook,
) -> ValidatedBalances {
    ValidatedBalances {
        timestamp_ns: 0,
        asset_0: ValidatedAsset::try_from(asset_0.clone()).unwrap(),
        asset_1: ValidatedAsset::try_from(asset_1.clone()).unwrap(),
        asset_0_balance: ValidatedBalanceBook::try_from(asset_0_balance).unwrap(),
        asset_1_balance: ValidatedBalanceBook::try_from(asset_1_balance).unwrap(),
    }
}

// This test simulates the case, where a withdrawal has previously failed.
// This test shows that users can claim their failed withdrawals.
#[tokio::test]
async fn test_withdraw_retry() {
    const FEE_SNS: u64 = 10_500u64;
    const FEE_ICP: u64 = 9_500u64;
    let sns_ledger = Principal::from_text("rdmx6-jaaaa-aaaaa-aaadq-cai").unwrap();
    let icp_ledger = Principal::from_text("ryjl3-tyaaa-aaaaa-aaaba-cai").unwrap();

    let symbol_0 = "DAO".to_string();
    let symbol_1 = "ICP".to_string();

    // Create test assets and request first
    let asset_0 = Asset::Token {
        ledger_canister_id: sns_ledger,
        symbol: symbol_0.clone(),
        ledger_fee_decimals: Nat::from(FEE_SNS),
    };

    let asset_1 = Asset::Token {
        ledger_canister_id: icp_ledger,
        symbol: symbol_1.clone(),
        ledger_fee_decimals: Nat::from(FEE_ICP),
    };

    thread_local! {
        static MEMORY_MANAGER: RefCell<MemoryManager<DefaultMemoryImpl>> =
            RefCell::new(MemoryManager::init(DefaultMemoryImpl::default()));

        static BALANCES: RefCell<StableBalances> =
            MEMORY_MANAGER.with(|memory_manager|
                RefCell::new(
                    StableCell::init(
                        memory_manager.borrow().get(BALANCES_MEMORY_ID),
                        ConfigState::default()
                    )
                    .expect("BALANCES init should not cause errors")
                )
            );

        static AUDIT_TRAIL: RefCell<StableAuditTrail> =
            MEMORY_MANAGER.with(|memory_manager|
                RefCell::new(
                    StableVec::init(
                        memory_manager.borrow().get(AUDIT_TRAIL_MEMORY_ID)
                    )
                    .expect("AUDIT_TRAIL init should not cause errors")
                )
            );
    }

    let amount_0_decimals = 500 * E8;
    let amount_1_decimals = 400 * E8;
    // We are going to create a claim for the token 0
    // with this amount. Upon a successful withdrawal
    // it would be deducted from the DEX.
    let amount_0_retry = 100 * E8;
    let allowances = vec![
        // SNS
        Allowance {
            asset: asset_0.clone(),
            owner_account: *OWNER_ACCOUNT,
            amount_decimals: Nat::from(amount_0_decimals),
        },
        // ICP
        Allowance {
            asset: asset_1.clone(),
            owner_account: *OWNER_ACCOUNT,
            amount_decimals: Nat::from(amount_1_decimals),
        },
    ];

    // Add deposit calls
    let mock_agent = MockAgent::new(*SELF_CANISTER_ID)
        .add_call(
            *KONG_BACKEND_CANISTER_ID,
            make_lp_balance_request(),
            Ok(vec![make_lp_balance_reply(
                symbol_0.clone(),
                symbol_1.clone(),
                0.0,
            )]),
        )
        .add_call(sns_ledger, make_balance_request(), Nat::from(0_u64))
        .add_call(icp_ledger, make_balance_request(), Nat::from(0_u64))
        .add_call(
            *KONG_BACKEND_CANISTER_ID,
            ClaimsArgs {
                principal_id: SELF_CANISTER_ID.to_string(),
            },
            Ok(vec![make_claims_reply(&symbol_0, &symbol_1)]),
        )
        .add_call(
            *KONG_BACKEND_CANISTER_ID,
            ClaimArgs { claim_id: 0 },
            Ok(make_claim_reply(
                &symbol_0,
                &symbol_1,
                sns_ledger.to_string(),
                amount_0_retry,
            )),
        )
        .add_call(
            sns_ledger,
            make_balance_request(),
            Nat::from(amount_0_retry - FEE_SNS),
        )
        .add_call(icp_ledger, make_balance_request(), Nat::from(0_u64))
        .add_call(
            sns_ledger,
            make_balance_request(),
            Nat::from(amount_0_retry - FEE_SNS),
        )
        .add_call(icp_ledger, make_balance_request(), Nat::from(0_u64))
        .add_call(
            sns_ledger,
            make_transfer_request(
                Account {
                    owner: OWNER_ACCOUNT.owner,
                    subaccount: None,
                },
                FEE_SNS,
                amount_0_retry - FEE_SNS,
                TreasuryManagerOperation {
                    operation: sns_treasury_manager::Operation::Withdraw,
                    step: Step {
                        index: 9,
                        is_final: false,
                    },
                },
            ),
            Ok(Nat::from(amount_0_retry - 2 * FEE_SNS)),
        );

    let mut kong_adaptor = KongSwapAdaptor::new(
        || 0, // Mock time function
        mock_agent,
        *SELF_CANISTER_ID,
        &BALANCES,
        &AUDIT_TRAIL,
    );

    let init = TreasuryManagerInit {
        allowances: allowances.clone(),
    };

    let ValidatedTreasuryManagerInit {
        allowance_0,
        allowance_1,
    } = init.try_into().unwrap();

    // Initialize and test
    kong_adaptor.initialize(
        allowance_0.asset,
        allowance_1.asset,
        allowance_0.owner_account,
        allowance_1.owner_account,
    );

    // We overwrite the balances to simulate the case after a
    // happy deposit.
    let asset_0_balance = make_default_balance_book()
        .fee_collector(2 * FEE_SNS)
        .external_custodian(amount_0_decimals - 2 * FEE_SNS);

    let asset_1_balance = make_default_balance_book()
        .fee_collector(2 * FEE_ICP)
        .external_custodian(amount_1_decimals - 2 * FEE_ICP);

    BALANCES.with_borrow_mut(|balances| {
        let validated_balances =
            make_default_vallidated_balances(&asset_0, &asset_1, asset_0_balance, asset_1_balance);

        balances
            .set(ConfigState::Initialized(validated_balances))
            .expect("Couldn't set the initial balances");
    });

    {
        let withdraw_accounts = btreemap! {
            sns_ledger => sns_treasury_manager::Account {
                owner: allowance_0.owner_account.owner,
                subaccount: None
            },
            icp_ledger => sns_treasury_manager::Account {
                owner: allowance_1.owner_account.owner,
                subaccount: None
            },
        };

        let result_withdraw = kong_adaptor
            .withdraw(WithdrawRequest {
                withdraw_accounts: Some(withdraw_accounts),
            })
            .await;

        // Check the correctness of the balances after claiming a
        // amount_0_retry from the DEX.
        // By a successful retrial, this amount is removed from the DEX,
        // and with a ledger transfer fee deducted from it(amount_0_retry - FEE_SNS)
        // it land in the treasury manager. Then, when returning all the
        // remaining assets to the owner, a second transfer fee would be deducted.
        let asset_0_balance = make_default_balance_book()
            .fee_collector(4 * FEE_SNS)
            .treasury_owner(amount_0_retry - 2 * FEE_SNS)
            .external_custodian(amount_0_decimals - 2 * FEE_SNS - amount_0_retry);

        let asset_1_balance = make_default_balance_book()
            .fee_collector(2 * FEE_ICP)
            .external_custodian(amount_1_decimals - 2 * FEE_ICP);

        let balances = Balances {
            timestamp_ns: 0,
            asset_to_balances: Some(btreemap! {
                asset_0 => asset_0_balance,
                asset_1 => asset_1_balance,
            }),
        };

        assert_eq!(result_withdraw, Ok(balances));
    }

    assert!(
        kong_adaptor.agent.finished_calls(),
        "There are still some calls remaining"
    );
}<|MERGE_RESOLUTION|>--- conflicted
+++ resolved
@@ -1,15 +1,7 @@
 use super::*;
-<<<<<<< HEAD
-use crate::deposit::ONE_HOUR;
-use crate::kong_types::{
-    AddPoolArgs, AddPoolReply, AddTokenArgs, AddTokenReply, ICReply, UserBalanceLPReply,
-    UserBalancesArgs, UserBalancesReply,
-};
-=======
 use crate::balances::ValidatedBalanceBook;
 use crate::kong_types::{UserBalanceLPReply, UserBalancesArgs, UserBalancesReply};
 use crate::validation::ValidatedAsset;
->>>>>>> 0fcd2afb
 use crate::{
     state::storage::ConfigState, validation::ValidatedTreasuryManagerInit, StableAuditTrail,
     StableBalances, AUDIT_TRAIL_MEMORY_ID, BALANCES_MEMORY_ID,
@@ -48,26 +40,6 @@
     };
 }
 
-<<<<<<< HEAD
-fn make_approve_request(amount: u64, fee: u64) -> ApproveArgs {
-    ApproveArgs {
-        from_subaccount: None,
-        spender: Account {
-            owner: *KONG_BACKEND_CANISTER_ID,
-            subaccount: None,
-        },
-        // All approved tokens should be fully used up before the next deposit.
-        amount: Nat::from(amount - fee),
-        expected_allowance: Some(Nat::from(0u8)),
-        expires_at: Some(ONE_HOUR),
-        memo: None,
-        created_at_time: None,
-        fee: Some(fee.into()),
-    }
-}
-
-=======
->>>>>>> 0fcd2afb
 fn make_balance_request() -> Account {
     Account {
         owner: *SELF_CANISTER_ID,
