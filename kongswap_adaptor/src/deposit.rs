use crate::{
<<<<<<< HEAD
    accounting::{self, Party},
    agent::AbstractAgent,
    emit_transaction::emit_transaction,
=======
>>>>>>> b78fca9b
    kong_types::{
        AddLiquidityAmountsArgs, AddLiquidityAmountsReply, AddLiquidityArgs, AddLiquidityReply,
    },
    validation::{saturating_sub, ValidatedAllowance, ValidatedBalances},
    KongSwapAdaptor, KONG_BACKEND_CANISTER_ID,
};
use candid::Nat;
use icrc_ledger_types::{icrc1::account::Account, icrc2::approve::ApproveArgs};
use kongswap_adaptor::agent::AbstractAgent;
use sns_treasury_manager::{TransactionError, TreasuryManagerOperation};

/// How many ledger transaction that incur fees are required for a deposit operation (per token).
/// This is an implementation detail of KongSwap and ICRC1 ledgers.
pub const DEPOSIT_LEDGER_FEES_PER_TOKEN: u64 = 2;

impl<A: AbstractAgent> KongSwapAdaptor<A> {
    async fn deposit_into_dex(
        &mut self,
        allowance_0: ValidatedAllowance,
        allowance_1: ValidatedAllowance,
    ) -> Result<ValidatedBalances, TransactionError> {
        let operation = TreasuryManagerOperation::Deposit;

        // Step 0. Enforce that each KongSwapAdaptor instance manages a single token pair.
        {
            let new_ledger_0 = allowance_0.asset.ledger_canister_id();
            let new_ledger_1 = allowance_1.asset.ledger_canister_id();

            let (old_asset_0, old_asset_1) = self.assets();

            if new_ledger_0 != old_asset_0.ledger_canister_id()
                || new_ledger_1 != old_asset_1.ledger_canister_id()
            {
                return Err(TransactionError::Precondition(format!(
                    "This KongSwapAdaptor only supports {}:{} as token_{{0,1}} (got ledger_0 {}, ledger_1 {}).",
                    old_asset_0.symbol(),
                    old_asset_1.symbol(),
                    new_ledger_0,
                    new_ledger_1,
                )));
            }
        }

        // Step 1. Set up the allowances for the KongSwapBackend canister.
        for ValidatedAllowance {
            asset,
            amount_decimals,
            owner_account: _,
        } in [&allowance_0, &allowance_1]
        {
            let human_readable = format!(
                "Calling ICRC2 approve to set KongSwapBackend as spender for {}.",
                asset.symbol()
            );
            let canister_id = asset.ledger_canister_id();
            let fee_decimals = Nat::from(asset.ledger_fee_decimals());
            let fee = Some(fee_decimals.clone());
            let amount = Nat::from(amount_decimals.clone()) - fee_decimals;

            let request = ApproveArgs {
                from_subaccount: None,
                spender: Account {
                    owner: *KONG_BACKEND_CANISTER_ID,
                    subaccount: None,
                },

                // All approved tokens should be fully used up before the next deposit.
                amount,
                expected_allowance: Some(Nat::from(0u8)),

                // TODO: Choose a more concervative expiration date.
                expires_at: Some(u64::MAX),
                memo: None,
                created_at_time: None,
                fee,
            };

<<<<<<< HEAD
            emit_transaction(
                &mut self.audit_trail,
                &self.agent,
                canister_id,
                request,
                operation,
                human_readable,
            )
            .await?;
=======
            self.emit_transaction(canister_id, request, operation, human_readable)
                .await?;
>>>>>>> b78fca9b
        }

        let ledger_0 = allowance_0.asset.ledger_canister_id();
        let ledger_1 = allowance_1.asset.ledger_canister_id();

        // Adjust the amounts to reflect that `DEPOSIT_LEDGER_FEES_PER_TOKEN` transactions
        // (per token) are required for adding liquidity.
        //
        // The call to `validate_allowances` above ensures that the amounts are still
        // sufficiently large.
        let fee_0 =
            Nat::from(DEPOSIT_LEDGER_FEES_PER_TOKEN) * allowance_0.asset.ledger_fee_decimals();
        let amount_0 = saturating_sub(Nat::from(allowance_0.amount_decimals), fee_0.clone());

        let fee_1 =
            Nat::from(DEPOSIT_LEDGER_FEES_PER_TOKEN) * allowance_1.asset.ledger_fee_decimals();
        let amount_1 = saturating_sub(Nat::from(allowance_1.amount_decimals), fee_1.clone());

        // Step 2. Ensure the tokens are registered with the DEX.
        // Notes on why we first add SNS and then ICP:
        // - KongSwap starts indexing tokens from 1.
        // - The ICP token is assumed to have index 2.
        // https://github.com/KongSwap/kong/blob/fe-predictions-update/src/kong_lib/src/ic/icp.rs#L1
        self.maybe_add_token(ledger_0, operation).await?;
        self.maybe_add_token(ledger_1, operation).await?;

        // Step 3. Fetch the latest ledger metadata, including symbols and ledger fees.
        self.refresh_ledger_metadata(operation).await?;

        // Step 4. Ensure the pool exists.

        let token_0 = format!("IC.{}", ledger_0);
        let token_1 = format!("IC.{}", ledger_1);

        let original_amount_1 = amount_1.clone();

<<<<<<< HEAD
        let tolerated_errors = [
            format!("LP token {} already exists", self.lp_token()),
            format!("Pool {} already exists", self.lp_token()),
        ];

        match self.try_add_pool(&allowance_0, &allowance_1).await {
            Ok(balances) => {
                return Ok(balances);
=======
        let result = self
            .emit_transaction(
                *KONG_BACKEND_CANISTER_ID,
                AddPoolArgs {
                    token_0: token_0.clone(),
                    amount_0: amount_0.clone(),
                    token_1: token_1.clone(),
                    amount_1,

                    // Liquidity provider fee in basis points 30=0.3%.
                    lp_fee_bps: Some(30),

                    // Not needed for the ICRC2 flow.
                    tx_id_0: None,
                    tx_id_1: None,
                },
                TreasuryManagerOperation::Deposit,
                "Calling KongSwapBackend.add_pool to add a new pool.".to_string(),
            )
            .await;

        let lp_toke_symbol = self.lp_token();

        let tolerated_errors = [
            format!("LP token {} already exists", lp_toke_symbol),
            format!("Pool {} already exists", lp_toke_symbol),
        ];

        match result {
            // All used up, since the pool is brand new.
            Ok(AddPoolReply {
                symbol_0,
                address_0,
                amount_0,
                symbol_1,
                amount_1,
                address_1,
                ..
            }) => {
                return self.reply_params_to_result(
                    symbol_0,
                    address_0,
                    amount_0,
                    allowance_0.owner_account,
                    symbol_1,
                    amount_1,
                    address_1,
                    allowance_1.owner_account,
                );
>>>>>>> b78fca9b
            }
            // An already-existing pool does not preclude a top-up  =>  Keep going.
            Err(TransactionError::Backend(err)) if tolerated_errors.contains(&err) => (),

            Err(err) => {
                return Err(err);
            }
        }

        // This is a top-up operation for a pre-existing pool.
        // A top-up requires computing amount_1 as a function of amount_0.
        let AddLiquidityAmountsReply { amount_1, .. } = {
            let human_readable = format!(
                "Calling KongSwapBackend.add_liquidity_amounts to estimate how much liquidity can \
                 be added for token_1 ={} when adding token_0 = {}, amount_0 = {}.",
                token_1, token_0, amount_0,
            );

            let request = AddLiquidityAmountsArgs {
                token_0: token_0.clone(),
                amount: amount_0.clone(),
                token_1: token_1.clone(),
            };

            self.emit_transaction(
                *KONG_BACKEND_CANISTER_ID,
                request,
                operation,
                human_readable,
            )
            .await?
        };

        let reply = {
            let human_readable = format!(
                "Calling KongSwapBackend.add_liquidity to top up liquidity for \
                 token_0 = {}, amount_0 = {}, token_1 = {}, amount_1 = {}.",
                token_0, amount_0, token_1, amount_1
            );

            let request = AddLiquidityArgs {
                token_0,
                amount_0,
                token_1,
                amount_1,

                // Not needed for the ICRC2 flow.
                tx_id_0: None,
                tx_id_1: None,
            };

            self.emit_transaction(
                *KONG_BACKEND_CANISTER_ID,
                request,
                operation,
                human_readable,
            )
            .await?
        };

        let AddLiquidityReply {
            symbol_0,
            address_0,
            amount_0,
            symbol_1,
            amount_1,
            address_1,
            ..
        } = reply;

        // @todo
        if original_amount_1 < amount_1 {
            return Err(TransactionError::Backend(format!(
                "Got top-up amount_1 = {} (must be at least {})",
                original_amount_1, amount_1
            )));
        }

<<<<<<< HEAD
        // ------ Book keeping ------
        let entries_0 = accounting::create_ledger_entries(
            Party::Sns,
            Party::External,
            amount_0.clone(),
            fee_0.clone(),
        )?;
        self.accounting
            .post_asset_transaction(&allowance_0.asset, &entries_0);

        let entries_1 = accounting::create_ledger_entries(
            Party::Sns,
            Party::External,
            amount_1.clone(),
            fee_1.clone(),
        )?;
        self.accounting
            .post_asset_transaction(&allowance_1.asset, &entries_1);

        // -------------------------
=======
>>>>>>> b78fca9b
        self.reply_params_to_result(
            symbol_0,
            address_0,
            amount_0,
            allowance_0.owner_account,
            symbol_1,
            amount_1,
            address_1,
            allowance_1.owner_account,
        )
    }

    pub async fn deposit_impl(
        &mut self,
        allowance_0: ValidatedAllowance,
        allowance_1: ValidatedAllowance,
    ) -> Result<ValidatedBalances, Vec<TransactionError>> {
        let deposit_into_dex_result = self.deposit_into_dex(allowance_0, allowance_1).await;

        let returned_amounts_result = self
            .return_remaining_assets_to_owner(
                TreasuryManagerOperation::Deposit,
                allowance_0.owner_account,
                allowance_1.owner_account,
            )
            .await;

        match (deposit_into_dex_result, returned_amounts_result) {
            (Ok(_), Ok(returned_amounts)) => Ok(returned_amounts),
            (Ok(_), Err(errs)) => Err(errs),
            (Err(err), Ok(_)) => Err(vec![err]),
            (Err(err_1), Err(errs_2)) => {
                let mut errs = vec![err_1];
                errs.extend(errs_2.into_iter());
                Err(errs)
            }
        }
    }
}<|MERGE_RESOLUTION|>--- conflicted
+++ resolved
@@ -1,12 +1,7 @@
 use crate::{
-<<<<<<< HEAD
-    accounting::{self, Party},
-    agent::AbstractAgent,
-    emit_transaction::emit_transaction,
-=======
->>>>>>> b78fca9b
     kong_types::{
         AddLiquidityAmountsArgs, AddLiquidityAmountsReply, AddLiquidityArgs, AddLiquidityReply,
+        AddPoolArgs, AddPoolReply,
     },
     validation::{saturating_sub, ValidatedAllowance, ValidatedBalances},
     KongSwapAdaptor, KONG_BACKEND_CANISTER_ID,
@@ -18,7 +13,7 @@
 
 /// How many ledger transaction that incur fees are required for a deposit operation (per token).
 /// This is an implementation detail of KongSwap and ICRC1 ledgers.
-pub const DEPOSIT_LEDGER_FEES_PER_TOKEN: u64 = 2;
+const DEPOSIT_LEDGER_FEES_PER_TOKEN: u64 = 2;
 
 impl<A: AbstractAgent> KongSwapAdaptor<A> {
     async fn deposit_into_dex(
@@ -82,20 +77,8 @@
                 fee,
             };
 
-<<<<<<< HEAD
-            emit_transaction(
-                &mut self.audit_trail,
-                &self.agent,
-                canister_id,
-                request,
-                operation,
-                human_readable,
-            )
-            .await?;
-=======
             self.emit_transaction(canister_id, request, operation, human_readable)
                 .await?;
->>>>>>> b78fca9b
         }
 
         let ledger_0 = allowance_0.asset.ledger_canister_id();
@@ -106,13 +89,14 @@
         //
         // The call to `validate_allowances` above ensures that the amounts are still
         // sufficiently large.
-        let fee_0 =
-            Nat::from(DEPOSIT_LEDGER_FEES_PER_TOKEN) * allowance_0.asset.ledger_fee_decimals();
-        let amount_0 = saturating_sub(Nat::from(allowance_0.amount_decimals), fee_0.clone());
-
-        let fee_1 =
-            Nat::from(DEPOSIT_LEDGER_FEES_PER_TOKEN) * allowance_1.asset.ledger_fee_decimals();
-        let amount_1 = saturating_sub(Nat::from(allowance_1.amount_decimals), fee_1.clone());
+        let amount_0 = saturating_sub(
+            Nat::from(allowance_0.amount_decimals),
+            Nat::from(DEPOSIT_LEDGER_FEES_PER_TOKEN) * allowance_0.asset.ledger_fee_decimals(),
+        );
+        let amount_1 = saturating_sub(
+            Nat::from(allowance_1.amount_decimals),
+            Nat::from(DEPOSIT_LEDGER_FEES_PER_TOKEN) * allowance_1.asset.ledger_fee_decimals(),
+        );
 
         // Step 2. Ensure the tokens are registered with the DEX.
         // Notes on why we first add SNS and then ICP:
@@ -132,16 +116,6 @@
 
         let original_amount_1 = amount_1.clone();
 
-<<<<<<< HEAD
-        let tolerated_errors = [
-            format!("LP token {} already exists", self.lp_token()),
-            format!("Pool {} already exists", self.lp_token()),
-        ];
-
-        match self.try_add_pool(&allowance_0, &allowance_1).await {
-            Ok(balances) => {
-                return Ok(balances);
-=======
         let result = self
             .emit_transaction(
                 *KONG_BACKEND_CANISTER_ID,
@@ -191,8 +165,8 @@
                     address_1,
                     allowance_1.owner_account,
                 );
->>>>>>> b78fca9b
-            }
+            }
+
             // An already-existing pool does not preclude a top-up  =>  Keep going.
             Err(TransactionError::Backend(err)) if tolerated_errors.contains(&err) => (),
 
@@ -203,6 +177,7 @@
 
         // This is a top-up operation for a pre-existing pool.
         // A top-up requires computing amount_1 as a function of amount_0.
+
         let AddLiquidityAmountsReply { amount_1, .. } = {
             let human_readable = format!(
                 "Calling KongSwapBackend.add_liquidity_amounts to estimate how much liquidity can \
@@ -262,7 +237,6 @@
             ..
         } = reply;
 
-        // @todo
         if original_amount_1 < amount_1 {
             return Err(TransactionError::Backend(format!(
                 "Got top-up amount_1 = {} (must be at least {})",
@@ -270,29 +244,6 @@
             )));
         }
 
-<<<<<<< HEAD
-        // ------ Book keeping ------
-        let entries_0 = accounting::create_ledger_entries(
-            Party::Sns,
-            Party::External,
-            amount_0.clone(),
-            fee_0.clone(),
-        )?;
-        self.accounting
-            .post_asset_transaction(&allowance_0.asset, &entries_0);
-
-        let entries_1 = accounting::create_ledger_entries(
-            Party::Sns,
-            Party::External,
-            amount_1.clone(),
-            fee_1.clone(),
-        )?;
-        self.accounting
-            .post_asset_transaction(&allowance_1.asset, &entries_1);
-
-        // -------------------------
-=======
->>>>>>> b78fca9b
         self.reply_params_to_result(
             symbol_0,
             address_0,
