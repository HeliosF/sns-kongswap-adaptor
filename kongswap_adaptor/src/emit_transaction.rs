--- conflicted
+++ resolved
@@ -43,11 +43,7 @@
         }
     };
 
-<<<<<<< HEAD
-    let transaction = Transaction {
-=======
     let transaction = StableTransaction {
->>>>>>> b78fca9b
         timestamp_ns: ic_cdk::api::time(),
         canister_id,
         result,
