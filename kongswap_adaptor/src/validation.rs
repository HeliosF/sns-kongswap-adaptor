--- conflicted
+++ resolved
@@ -212,6 +212,19 @@
         ledger_canister_id: Principal,
         ledger_fee_decimals: u64,
     },
+}
+
+impl ValidatedAsset {
+    pub(crate) fn ledger_caniser_id_match(
+        &self,
+        string_ledger_canister_id: Option<String>,
+    ) -> bool {
+        match self {
+            ValidatedAsset::Token {
+                ledger_canister_id, ..
+            } => Some(ledger_canister_id.to_text()) == string_ledger_canister_id,
+        }
+    }
 }
 
 impl ValidatedAsset {
@@ -637,13 +650,8 @@
                 account: None,
                 name: None,
             }),
-<<<<<<< HEAD
             balance_discrepancy: Some(Balance {
                 amount_decimals: Nat::from(value.balance_discrepancy),
-=======
-            suspense: Some(Balance {
-                amount_decimals: Nat::from(value.suspense),
->>>>>>> 0a139183
                 account: None,
                 name: None,
             }),
