--- conflicted
+++ resolved
@@ -28,6 +28,9 @@
     static ref SNS_LEDGER_CANISTER_ID: Principal =
         Principal::from_text("jg2ra-syaaa-aaaaq-aaewa-cai").unwrap();
 
+    static ref SNS_ROOT_CANISTER_ID: Principal =
+        Principal::from_text("ju4gz-6iaaa-aaaaq-aaeva-cai").unwrap();
+
     static ref SNS_GOVERNANCE_CANISTER_ID: Principal =
         Principal::from_text("jt5an-tqaaa-aaaaq-aaevq-cai").unwrap();
 
@@ -62,7 +65,7 @@
     let topology = agent.pic().topology().await;
     let fiduciary_subnet_id = topology.get_fiduciary().unwrap();
 
-    let _kong_backend_canister_id = install_kong_swap(&agent.pic()).await;
+    install_kong_swap(&agent.pic()).await;
     let sns_ledger_canister_id = install_sns_ledger(&agent.pic()).await;
     let icp_ledger_canister_id = install_icp_ledger(&agent.pic()).await;
 
@@ -71,11 +74,7 @@
 
     mint_tokens(
         agent.with_sender(*SNS_GOVERNANCE_CANISTER_ID),
-<<<<<<< HEAD
-        sns_ledger_canister_ic,
-=======
         sns_ledger_canister_id,
->>>>>>> 0997dc62
         Account {
             owner: kong_adaptor_canister_id,
             subaccount: None,
@@ -233,11 +232,7 @@
 }
 
 async fn create_kong_adaptor(pocket_ic: &PocketIc, subnet_id: Principal) -> Principal {
-<<<<<<< HEAD
-    let controllers = vec![*SNS_GOVERNANCE_CANISTER_ID];
-=======
     let controllers = vec![*SNS_ROOT_CANISTER_ID, *SNS_GOVERNANCE_CANISTER_ID];
->>>>>>> 0997dc62
 
     let (canister_id, _) = create_canister_with_controllers(
         pocket_ic,
@@ -309,7 +304,7 @@
     );
 }
 
-async fn install_kong_swap(pocket_ic: &PocketIc) -> Principal {
+async fn install_kong_swap(pocket_ic: &PocketIc) {
     // Install KongSwap
     let wasm_path = std::env::var("KONG_BACKEND_CANISTER_WASM_PATH")
         .expect("KONG_BACKEND_CANISTER_WASM_PATH must be set.");
@@ -329,8 +324,6 @@
         controllers,
     )
     .await;
-
-    canister_id
 }
 
 async fn mint_tokens<Agent>(
@@ -363,12 +356,7 @@
 
     let icrc1_wasm = Wasm::from_file(wasm_path);
 
-<<<<<<< HEAD
-    let owner = *SNS_GOVERNANCE_CANISTER_ID;
-    let controllers = vec![owner];
-=======
     let controllers = vec![*SNS_ROOT_CANISTER_ID];
->>>>>>> 0997dc62
 
     let arg = InitArgsBuilder::with_symbol_and_name("SNS", "My DAO Token")
         .with_minting_account(*SNS_GOVERNANCE_CANISTER_ID)
